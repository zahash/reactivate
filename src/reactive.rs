--- conflicted
+++ resolved
@@ -14,13 +14,6 @@
 /// ```
 #[derive(Clone, Default)]
 pub struct Reactive<T> {
-<<<<<<< HEAD
-    value: Arc<Mutex<T>>,
-    observers: Arc<Mutex<Vec<Observer<T>>>>,
-
-    #[cfg(feature = "parallel-notification")]
-    parallel_notification: bool,
-=======
     #[cfg(not(feature = "threadsafe"))]
     value: std::rc::Rc<std::cell::RefCell<T>>,
     #[cfg(not(feature = "threadsafe"))]
@@ -30,7 +23,6 @@
     value: std::sync::Arc<std::sync::Mutex<T>>,
     #[cfg(feature = "threadsafe")]
     observers: std::sync::Arc<std::sync::Mutex<Vec<Box<dyn FnMut(&T) + Send>>>>,
->>>>>>> 9951b228
 }
 
 impl<T> Reactive<T> {
@@ -51,53 +43,7 @@
             value: std::rc::Rc::new(std::cell::RefCell::new(value)),
 
             observers: Default::default(),
-
-            #[cfg(feature = "parallel-notification")]
-            parallel_notification: false,
-        }
-    }
-
-    /// Enables parallel notification for the Reactive structure.
-    /// When parallel notification is enabled, observer functions added to the Reactive object
-    /// will be called in parallel using Rayon's parallel iterators whenever the reactive value is updated.
-    /// This can improve performance when handling a large number of observers and
-    /// when the observers can be executed independently.
-    ///
-    /// # Examples
-    ///
-    /// ```
-    /// # #[cfg(feature = "parallel-notification")]
-    /// # {
-    /// use reactivate::Reactive;
-    ///
-    /// let mut r = Reactive::new(10);
-    /// r.enable_parallel_notification();
-    /// # }
-    /// ```
-    #[cfg(feature = "parallel-notification")]
-    pub fn enable_parallel_notification(&mut self) {
-        self.parallel_notification = true;
-    }
-
-    /// Disables parallel notification for the Reactive structure.
-    /// When parallel notification is disabled, observer functions added to the Reactive object
-    /// will be called sequentially whenever the reactive value is updated.
-    /// This is the default behavior.
-    ///
-    /// # Examples
-    ///
-    /// ```
-    /// # #[cfg(feature = "parallel-notification")]
-    /// # {
-    /// use reactivate::Reactive;
-    ///
-    /// let mut r = Reactive::new(10);
-    /// r.disable_parallel_notification();
-    /// # }
-    /// ```
-    #[cfg(feature = "parallel-notification")]
-    pub fn disable_parallel_notification(&mut self) {
-        self.parallel_notification = false;
+        }
     }
 
     /// Returns a clone/copy of the value inside the reactive
@@ -174,11 +120,6 @@
     ///
     /// assert_eq!(15, d.value());
     /// ```
-<<<<<<< HEAD
-    pub fn derive<#[cfg(not(feature = "parallel-notification"))] U, #[cfg(feature = "parallel-notification")] U: Sync>(
-        &self,
-        f: impl Fn(&T) -> U + Send + 'static,
-=======
     pub fn derive<
         #[cfg(not(feature = "threadsafe"))] U: Clone + PartialEq + 'static,
         #[cfg(feature = "threadsafe")] U: Clone + PartialEq + Send + 'static,
@@ -186,7 +127,6 @@
         &self,
         #[cfg(not(feature = "threadsafe"))] f: impl Fn(&T) -> U + 'static,
         #[cfg(feature = "threadsafe")] f: impl Fn(&T) -> U + Send + 'static,
->>>>>>> 9951b228
     ) -> Reactive<U>
     where
         T: Clone,
@@ -240,26 +180,6 @@
         self.acq_obs().clear();
     }
 
-    #[cfg(not(feature = "parallel-notification"))]
-    fn call_observers(&self, val: &T) {
-        for obs in self.acq_obs_lock().deref_mut() {
-            obs(val);
-        }
-    }
-
-    fn acq_val_lock(&self) -> MutexGuard<'_, T> {
-        self.value.lock().expect("unable to acquire lock on value")
-    }
-
-    fn acq_obs_lock(&self) -> MutexGuard<'_, Vec<Observer<T>>> {
-        self.observers
-            .lock()
-            .expect("unable to acquire lock on observers")
-    }
-}
-
-// #[cfg(not(feature = "parallel-notification"))] T, #[cfg(feature = "parallel-notification")] T: Sync
-impl<#[cfg(not(feature = "parallel-notification"))] T, #[cfg(feature = "parallel-notification")] T: Sync> Reactive<T> {
     /// Update the value inside the reactive and notify all the observers
     /// by calling the added observer functions in the sequence they were added
     /// without checking if the value is changed after applying the provided function
@@ -288,11 +208,6 @@
     ///
     /// It is also faster than `update` for that reason
     pub fn update_unchecked(&self, f: impl FnOnce(&T) -> T) {
-<<<<<<< HEAD
-        let mut guard = self.acq_val_lock();
-        *guard.deref_mut() = f(guard.deref());
-        self.call_observers(guard.deref());
-=======
         let mut guard = self.acq_val();
         let val = guard.deref_mut();
         *val = f(val);
@@ -300,7 +215,6 @@
         for obs in self.acq_obs().deref_mut() {
             obs(val);
         }
->>>>>>> 9951b228
     }
 
     /// Updates the value inside inplace without creating a new clone/copy and notify
@@ -341,11 +255,6 @@
     ///
     /// It is also faster than `update_inplace` for that reason
     pub fn update_inplace_unchecked(&self, f: impl FnOnce(&mut T)) {
-<<<<<<< HEAD
-        let mut guard = self.acq_val_lock();
-        f(guard.deref_mut());
-        self.call_observers(guard.deref());
-=======
         let mut guard = self.acq_val();
         let val = guard.deref_mut();
         f(val);
@@ -353,7 +262,6 @@
         for obs in self.acq_obs().deref_mut() {
             obs(val);
         }
->>>>>>> 9951b228
     }
 
     /// Set the value inside the reactive to something new and notify all the observers
@@ -372,11 +280,6 @@
     /// assert_eq!(25, d.value());
     /// ```
     pub fn set(&self, val: T) {
-<<<<<<< HEAD
-        let mut guard = self.acq_val_lock();
-        *guard.deref_mut() = val;
-        self.call_observers(guard.deref());
-=======
         let mut guard = self.acq_val();
         let curr_val = guard.deref_mut();
         *curr_val = val;
@@ -384,7 +287,6 @@
         for obs in self.acq_obs().deref_mut() {
             obs(curr_val);
         }
->>>>>>> 9951b228
     }
 
     /// Update the value inside the reactive and notify all the observers
@@ -406,13 +308,6 @@
     where
         T: PartialEq,
     {
-<<<<<<< HEAD
-        let mut guard = self.acq_val_lock();
-        let new_val = f(guard.deref());
-        if &new_val != guard.deref() {
-            *guard.deref_mut() = new_val;
-            self.call_observers(guard.deref());
-=======
         let mut guard = self.acq_val();
         let val = guard.deref_mut();
         let new_val = f(val);
@@ -422,7 +317,6 @@
             for obs in self.acq_obs().deref_mut() {
                 obs(val);
             }
->>>>>>> 9951b228
         }
     }
 
@@ -452,26 +346,18 @@
         T: Hash,
     {
         let random_state = RandomState::new();
-<<<<<<< HEAD
-        let mut guard = self.acq_val_lock();
-=======
 
         let mut guard = self.acq_val();
         let val = guard.deref_mut();
->>>>>>> 9951b228
-
-        let old_hash = random_state.hash_one(guard.deref());
-        f(guard.deref_mut());
-        let new_hash = random_state.hash_one(guard.deref());
+
+        let old_hash = random_state.hash_one(&val);
+        f(val);
+        let new_hash = random_state.hash_one(&val);
 
         if old_hash != new_hash {
-<<<<<<< HEAD
-            self.call_observers(guard.deref());
-=======
             for obs in self.acq_obs().deref_mut() {
                 obs(val);
             }
->>>>>>> 9951b228
         }
     }
 
@@ -488,27 +374,6 @@
     /// r.notify();
     /// ```
     pub fn notify(&self) {
-<<<<<<< HEAD
-        let guard = self.acq_val_lock();
-        self.call_observers(guard.deref());
-    }
-
-    #[cfg(feature = "parallel-notification")]
-    fn call_observers(&self, val: &T) {
-        use rayon::iter::{IntoParallelRefMutIterator, ParallelIterator};
-        match self.parallel_notification {
-            true => self
-                .acq_obs_lock()
-                .deref_mut()
-                .par_iter_mut()
-                .for_each(|obs| obs(val)),
-            false => self
-                .acq_obs_lock()
-                .deref_mut()
-                .iter_mut()
-                .for_each(|obs| obs(val)),
-        }
-=======
         let guard = self.acq_val();
         let val = guard.deref();
         for obs in self.acq_obs().deref_mut() {
@@ -536,7 +401,6 @@
         self.observers
             .lock()
             .expect("unable to acquire lock on observers")
->>>>>>> 9951b228
     }
 }
 
