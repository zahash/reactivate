use crate::{Merge, Reactive};
use paste::paste;

impl<
        #[cfg(not(feature = "threadsafe"))] T: Clone + Default + 'static,
        #[cfg(feature = "threadsafe")] T: Clone + Default + Send + 'static,
    > Merge for &Reactive<T>
{
    type Output = T;
    fn merge(self) -> Reactive<Self::Output> {
        self.clone()
    }
}

<<<<<<< HEAD
#[cfg(not(feature = "parallel-notification"))]
=======
#[cfg(not(feature = "threadsafe"))]
macro_rules! impl_merge_for_nested_tuple {
    ( $($i:literal),* ) => { paste!{
    impl < $( [<T $i>], )* > Merge for ( $( [<T $i>], )* )
    where
        $( [<T $i>]: Merge, ) *
        $( [<T $i>]::Output: Clone + Default + 'static, ) *
    {
        body!($($i),*);
    }
    }};
}

#[cfg(feature = "threadsafe")]
>>>>>>> 9951b228
macro_rules! impl_merge_for_nested_tuple {
    ( $($i:literal),* ) => { paste!{
    impl < $( [<T $i>], )* > Merge for ( $( [<T $i>], )* )
    where
        $( [<T $i>]: Merge, ) *
        $( [<T $i>]::Output: Clone + Default + Send + 'static, ) *
    {
        body!($($i),*);
    }
    }};
}

<<<<<<< HEAD
#[cfg(feature = "parallel-notification")]
macro_rules! impl_merge_for_nested_tuple {
    ( $($i:literal),* ) => { paste!{
    impl < $( [<T $i>], )* > Merge for ( $( [<T $i>], )* )
    where
        $( [<T $i>]: Merge + Sync, ) *
        $( [<T $i>]::Output: Clone + Default + Send + Sync + 'static, ) *
    {
        body!($($i),*);
    }
    }};
}

=======
>>>>>>> 9951b228
macro_rules! body {
    ( $($i:literal),* ) => {paste!{
        type Output = ( $([<T $i>]::Output,)* );

        fn merge(self) -> Reactive<Self::Output> {
            let reactives = ( $(self.$i.merge(),)* );
            let values = ( $(reactives.$i.value(),)* );
            let combined = Reactive::new(values);

            $( reactives.$i.add_observer({
                let combined = combined.clone();
                // we know for sure that the value inside 'combined' did change
                // because 'combined' stores the reactive values as-is without any transformation
                // eg: (&Reactive<String>, &Reactive<usize>, ...) -> Reactive<(String, usize, ...)>
                // so if the parent reactive changes, the 'combined' will definitely change.
                // Therefore 'unchecked' is fine.
                move |val| combined.update_inplace_unchecked(|c| c.$i = val.clone())
            }); )*

            combined
        }
    }};
}

impl_merge_for_nested_tuple!(0);
impl_merge_for_nested_tuple!(0, 1);
impl_merge_for_nested_tuple!(0, 1, 2);
impl_merge_for_nested_tuple!(0, 1, 2, 3);
impl_merge_for_nested_tuple!(0, 1, 2, 3, 4);
impl_merge_for_nested_tuple!(0, 1, 2, 3, 4, 5);
impl_merge_for_nested_tuple!(0, 1, 2, 3, 4, 5, 6);
impl_merge_for_nested_tuple!(0, 1, 2, 3, 4, 5, 6, 7);
impl_merge_for_nested_tuple!(0, 1, 2, 3, 4, 5, 6, 7, 8);
impl_merge_for_nested_tuple!(0, 1, 2, 3, 4, 5, 6, 7, 8, 9);
impl_merge_for_nested_tuple!(0, 1, 2, 3, 4, 5, 6, 7, 8, 9, 10);
impl_merge_for_nested_tuple!(0, 1, 2, 3, 4, 5, 6, 7, 8, 9, 10, 11);
impl_merge_for_nested_tuple!(0, 1, 2, 3, 4, 5, 6, 7, 8, 9, 10, 11, 12);
impl_merge_for_nested_tuple!(0, 1, 2, 3, 4, 5, 6, 7, 8, 9, 10, 11, 12, 13);
impl_merge_for_nested_tuple!(0, 1, 2, 3, 4, 5, 6, 7, 8, 9, 10, 11, 12, 13, 14);
impl_merge_for_nested_tuple!(0, 1, 2, 3, 4, 5, 6, 7, 8, 9, 10, 11, 12, 13, 14, 15);<|MERGE_RESOLUTION|>--- conflicted
+++ resolved
@@ -12,9 +12,6 @@
     }
 }
 
-<<<<<<< HEAD
-#[cfg(not(feature = "parallel-notification"))]
-=======
 #[cfg(not(feature = "threadsafe"))]
 macro_rules! impl_merge_for_nested_tuple {
     ( $($i:literal),* ) => { paste!{
@@ -29,7 +26,6 @@
 }
 
 #[cfg(feature = "threadsafe")]
->>>>>>> 9951b228
 macro_rules! impl_merge_for_nested_tuple {
     ( $($i:literal),* ) => { paste!{
     impl < $( [<T $i>], )* > Merge for ( $( [<T $i>], )* )
@@ -42,22 +38,6 @@
     }};
 }
 
-<<<<<<< HEAD
-#[cfg(feature = "parallel-notification")]
-macro_rules! impl_merge_for_nested_tuple {
-    ( $($i:literal),* ) => { paste!{
-    impl < $( [<T $i>], )* > Merge for ( $( [<T $i>], )* )
-    where
-        $( [<T $i>]: Merge + Sync, ) *
-        $( [<T $i>]::Output: Clone + Default + Send + Sync + 'static, ) *
-    {
-        body!($($i),*);
-    }
-    }};
-}
-
-=======
->>>>>>> 9951b228
 macro_rules! body {
     ( $($i:literal),* ) => {paste!{
         type Output = ( $([<T $i>]::Output,)* );
