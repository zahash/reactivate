--- conflicted
+++ resolved
@@ -302,58 +302,29 @@
 #[test]
 fn can_notify() {
     let r: Reactive<String> = Reactive::new(String::from("🦀"));
-<<<<<<< HEAD
-    let record: Arc<Mutex<Vec<String>>> = Default::default();
-=======
->>>>>>> 9951b228
-
-    #[cfg(not(feature = "threadsafe"))]
-    let changes: std::rc::Rc<std::cell::RefCell<Vec<String>>> = Default::default();
-
-    #[cfg(not(feature = "threadsafe"))]
-    r.add_observer({
-        let changes = changes.clone();
-        move |val| changes.borrow_mut().push(val.clone())
-    });
-
-    #[cfg(feature = "threadsafe")]
-    let changes: std::sync::Arc<std::sync::Mutex<Vec<String>>> = Default::default();
-
-    #[cfg(feature = "threadsafe")]
-    r.add_observer({
-<<<<<<< HEAD
-        let change_log = record.clone();
-        move |val| change_log.lock().unwrap().push(val.clone())
-=======
-        let changes = changes.clone();
-        move |val| changes.lock().unwrap().push(val.clone())
->>>>>>> 9951b228
-    });
-    r.add_observer({
-        let change_log = record.clone();
-        move |_| change_log.lock().unwrap().push(String::from("a"))
-    });
-    r.add_observer({
-        let change_log = record.clone();
-        move |_| change_log.lock().unwrap().push(String::from("b"))
+
+    #[cfg(not(feature = "threadsafe"))]
+    let changes: std::rc::Rc<std::cell::RefCell<Vec<String>>> = Default::default();
+
+    #[cfg(not(feature = "threadsafe"))]
+    r.add_observer({
+        let changes = changes.clone();
+        move |val| changes.borrow_mut().push(val.clone())
+    });
+
+    #[cfg(feature = "threadsafe")]
+    let changes: std::sync::Arc<std::sync::Mutex<Vec<String>>> = Default::default();
+
+    #[cfg(feature = "threadsafe")]
+    r.add_observer({
+        let changes = changes.clone();
+        move |val| changes.lock().unwrap().push(val.clone())
     });
 
     r.notify();
     r.notify();
-
-<<<<<<< HEAD
-    assert_eq!(
-        vec![
-            String::from("🦀"),
-            String::from("a"),
-            String::from("b"),
-            String::from("🦀"),
-            String::from("a"),
-            String::from("b")
-        ],
-        record.lock().unwrap().clone()
-    );
-=======
+    r.notify();
+
     let expected = vec![String::from("🦀"), String::from("🦀"), String::from("🦀")];
 
     #[cfg(not(feature = "threadsafe"))]
@@ -361,44 +332,6 @@
 
     #[cfg(feature = "threadsafe")]
     assert_eq!(expected, changes.lock().unwrap().clone());
->>>>>>> 9951b228
-}
-
-#[test]
-#[cfg(feature = "parallel-notification")]
-fn can_parallel_notify() {
-    let mut r: Reactive<String> = Reactive::new(String::from("zahash"));
-    let record: Arc<Mutex<Vec<usize>>> = Default::default();
-
-    r.add_observer({
-        let record = record.clone();
-        move |s| record.lock().unwrap().push(s.len())
-    });
-    for i in 10..=100 {
-        r.add_observer({
-            let record = record.clone();
-            move |_| record.lock().unwrap().push(i)
-        });
-    }
-
-    r.notify();
-
-    // sequential by default
-    let mut expected = vec![6];
-    expected.extend(10..=100);
-    assert_eq!(expected, record.lock().unwrap().clone());
-
-    record.lock().unwrap().clear();
-
-    r.enable_parallel_notification();
-    r.notify();
-
-    // the order of calling observers is not sequential.
-    let mut result = record.lock().unwrap().clone();
-    assert_ne!(expected, result);
-    expected.sort();
-    result.sort();
-    assert_eq!(expected, result);
 }
 
 #[test]
